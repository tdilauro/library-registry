import contextlib
import copy
import json
import os
import logging
from pathlib import Path


@contextlib.contextmanager
def temp_config(new_config=None, replacement_classes=None):
    old_config = Configuration.instance
    replacement_classes = replacement_classes or [Configuration]
    if new_config is None:
        new_config = copy.deepcopy(old_config)
    try:
        for c in replacement_classes:
            c.instance = new_config
        yield new_config
    finally:
        for c in replacement_classes:
            c.instance = old_config


class CannotLoadConfiguration(Exception):
    pass


<<<<<<< HEAD
=======
class CannotSendEmail(Exception):
    pass


>>>>>>> 58c9dc50
class Configuration(object):
    DATADIR = Path(os.path.dirname(__file__)) / 'data'

    instance = None

    # Environment variables that contain URLs to the database
    DATABASE_TEST_ENVIRONMENT_VARIABLE = 'SIMPLIFIED_TEST_DATABASE'
    DATABASE_PRODUCTION_ENVIRONMENT_VARIABLE = 'SIMPLIFIED_PRODUCTION_DATABASE'

    log = logging.getLogger("Configuration file loader")

    INTEGRATIONS = 'integrations'

    BASE_URL = 'base_url'

    ADOBE_VENDOR_ID = "vendor_id"
    ADOBE_VENDOR_ID_NODE_VALUE = "node_value"
    ADOBE_VENDOR_ID_DELEGATE_URL = "delegate_url"

    # The URL to the document containing the terms of service for
    # library registration
    REGISTRATION_TERMS_OF_SERVICE_URL = "registration_terms_of_service_url"

    # An HTML snippet describing the terms of service for library
    # registration. It's better if this is a short snippet of text
    # with a link, rather than the actual text of the terms of
    # service.
    REGISTRATION_TERMS_OF_SERVICE_HTML = "registration_terms_of_service_html"

    # Email sent by the library registry will be 'from' this address,
    # and receipients will be invited to contact this address if they
    # have problems.
    REGISTRY_CONTACT_EMAIL = "registry_contact_email"

    # If the registry provides access to a web-based client, it can
    # specify the URL with this setting. The URL must be templated and contain
    # a `{uuid}` expression, to provide the web URL for a specific library.
    WEB_CLIENT_URL = "web_client_url"

    # If a library references a place that's not explicitly in any particular
    # nation, we assume that they're talking about this nation.
    DEFAULT_NATION_ABBREVIATION = "default_nation_abbreviation"

    # For performance reasons, a registry may want to omit certain
    # pieces of information from large feeds. This sitewide setting
    # controls how big a feed must be to be considered 'large'.
    LARGE_FEED_SIZE = "large_feed_size"

    # The name of the sitewide secret used for admin login.
    SECRET_KEY = "secret_key"

    @classmethod
    def database_url(cls, test=False):
        """Find the URL to the database so that other configuration
        settings can be looked up.
        """
        if test:
            environment_variable = cls.DATABASE_TEST_ENVIRONMENT_VARIABLE
        else:
            environment_variable = cls.DATABASE_PRODUCTION_ENVIRONMENT_VARIABLE

        url = os.environ.get(environment_variable)
        if not url:
            raise CannotLoadConfiguration(
                "Database URL was not defined in environment variable (%s) or configuration file." % environment_variable
            )
        return url

    @classmethod
    def vendor_id(cls, _db):
        """Look up the Adobe Vendor ID configuration for this registry.

        :return: a 3-tuple (vendor ID, node value, [delegates])
        """
        from model import ExternalIntegration

        integration = ExternalIntegration.lookup(
            _db, ExternalIntegration.ADOBE_VENDOR_ID,
            ExternalIntegration.DRM_GOAL)
        if not integration:
            return None, None, []
        setting = integration.setting(cls.ADOBE_VENDOR_ID_DELEGATE_URL)
        delegates = []
        try:
            delegates = setting.json_value or []
        except ValueError as e:
            cls.log.warn("Invalid Adobe Vendor ID delegates configured.")

        node = integration.setting(cls.ADOBE_VENDOR_ID_NODE_VALUE).value
        if node:
            node = int(node, 16)
        return (
            integration.setting(cls.ADOBE_VENDOR_ID).value,
            node, delegates,
        )<|MERGE_RESOLUTION|>--- conflicted
+++ resolved
@@ -25,13 +25,10 @@
     pass
 
 
-<<<<<<< HEAD
-=======
 class CannotSendEmail(Exception):
     pass
 
 
->>>>>>> 58c9dc50
 class Configuration(object):
     DATADIR = Path(os.path.dirname(__file__)) / 'data'
 
