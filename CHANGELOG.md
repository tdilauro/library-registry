## CHANGELOG

<<<<<<< HEAD
#### Forked
- Forked from https://github.com/NYPL-Simplified/library_registry (commit 833b8927).
- Switch to The Palace Project v0.0.1 version of the Library Registry Admin UI client.
- Support production CDN delivery and local development/debugging for Admin UI client assets in both docker and non-container contexts.
- Parameterize app-related directories in docker containers.
=======
### v1.0.11

#### Updated

- Updated the Registry Admin version to v1.4.15.

### v1.0.10

#### Updated

- Updated the Registry Admin version to v1.4.14.

### 07/26/21

#### Updated

- Added static file routes back into app.py so that the app can be run locally
  without Docker (as well as being able to run with Docker).

### 07/23/21

#### Updated

- Added a message to be displayed if JS/CSS files cannot be found when the app
  is running and the /admin page is visited.
- Updated README to include debugging tips.

### v1.0.9

#### Updated

- Updated the Registry Admin version to v1.4.8.

### v1.0.8

#### Updated

- Updated the Registry Admin version to v1.4.3.

### v1.0.7

#### Updated

- Updated the Registry Admin version to v1.4.0.

### v1.0.6

#### Updated

- Updated the Registry Admin version to v1.3.11.

### v1.0.5

#### Updated

- Updated the Registry Admin version to v1.3.10.

### v1.0.4

#### Updated

- Updated the Registry Admin version to v1.3.6.

### v1.0.3

#### Updated

- Updated the Registry Admin version to v1.3.4.

### v1.0.2

#### Updated

- Updated the Registry Admin version to v1.1.3.

### v0.2.0

#### Updated

- Updated the Registry Admin version to v1.1.0.
>>>>>>> 5b488137
<|MERGE_RESOLUTION|>--- conflicted
+++ resolved
@@ -1,90 +1,9 @@
 ## CHANGELOG
 
-<<<<<<< HEAD
 #### Forked
 - Forked from https://github.com/NYPL-Simplified/library_registry (commit 833b8927).
 - Switch to The Palace Project v0.0.1 version of the Library Registry Admin UI client.
 - Support production CDN delivery and local development/debugging for Admin UI client assets in both docker and non-container contexts.
 - Parameterize app-related directories in docker containers.
-=======
-### v1.0.11
-
-#### Updated
-
-- Updated the Registry Admin version to v1.4.15.
-
-### v1.0.10
-
-#### Updated
-
-- Updated the Registry Admin version to v1.4.14.
-
-### 07/26/21
-
-#### Updated
-
-- Added static file routes back into app.py so that the app can be run locally
-  without Docker (as well as being able to run with Docker).
-
-### 07/23/21
-
-#### Updated
-
-- Added a message to be displayed if JS/CSS files cannot be found when the app
-  is running and the /admin page is visited.
-- Updated README to include debugging tips.
-
-### v1.0.9
-
-#### Updated
-
-- Updated the Registry Admin version to v1.4.8.
-
-### v1.0.8
-
-#### Updated
-
-- Updated the Registry Admin version to v1.4.3.
-
-### v1.0.7
-
-#### Updated
-
-- Updated the Registry Admin version to v1.4.0.
-
-### v1.0.6
-
-#### Updated
-
-- Updated the Registry Admin version to v1.3.11.
-
-### v1.0.5
-
-#### Updated
-
-- Updated the Registry Admin version to v1.3.10.
-
-### v1.0.4
-
-#### Updated
-
-- Updated the Registry Admin version to v1.3.6.
-
-### v1.0.3
-
-#### Updated
-
-- Updated the Registry Admin version to v1.3.4.
-
-### v1.0.2
-
-#### Updated
-
-- Updated the Registry Admin version to v1.1.3.
-
-### v0.2.0
-
-#### Updated
-
-- Updated the Registry Admin version to v1.1.0.
->>>>>>> 5b488137
+- Allow email recipient override via environment variable.
+- Sync up to https://github.com/NYPL-Simplified/library_registry PR #204 (commit 5b48813).